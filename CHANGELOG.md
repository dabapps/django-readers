# Changelog
All notable changes to this project will be documented in this file.

The format is based on [Keep a Changelog](https://keepachangelog.com/en/1.0.0/),
and this project adheres to [Semantic Versioning](https://semver.org/spec/v2.0.0.html).


## [Unreleased]

<<<<<<< HEAD
### Added
- Added support for Django's reverse generic relations (`GenericRelation` model field) ([#93](https://github.com/dabapps/django-readers/pull/93)).
=======
### Changed
- Add support for Django 5.0
>>>>>>> e57725f6

## [2.1.2] - 2023-07-17

### Fixed
- Fix an error when using the `@out` decorator on producer functions that return values like booleans, that can't have arbitrary attributes added to them ([#86](https://github.com/dabapps/django-readers/issues/86)).

### Changed
- Add support for Django 4.2
- Drop support for Python 3.7

## [2.1.1] - 2023-03-21

### Fixed
- Correctly set the allow_null attribute on nested serializers ([#81](https://github.com/dabapps/django-readers/issues/81))

## [2.1.0] - 2023-01-13

### Changed
- Add support for Django 4.1
- Drop support for Django 2.2
- Add support for Python 3.11
- Drop support for Python 3.6

### Added
- In the Django REST framework layer, callables in a spec are now automatically called and passed the `request` object ([#76](https://github.com/dabapps/django-readers/pull/76))
- Support for generating a Django REST framework serializer from a spec, and for annotating custom pairs in a spec with their output field types. This enables automatic schema generation. ([#76](https://github.com/dabapps/django-readers/pull/76))

## [2.0.0] - 2022-07-19

### Changed
- **BACKWARDS INCOMPATIBLE**: The default value of the `distinct` argument for the `pairs.count` and `pairs.has` functions has changed from `True` to `False`. This now matches the default value of the `distinct` arguments to Django's `Count` annotation. To retain current behaviour, add `distinct=True` to all calls to these two functions in your codebase. For background on this decision, see [this discussion](https://github.com/dabapps/django-readers/discussions/66).

### Added
- Proper documentation! [https://www.django-readers.org](https://www.django-readers.org)
- New `pairs.annotate` function allowing you to annotate a queryset with aggregates, functions etc and produce the result.
- New `pairs.sum` function to annotate a queryset with the `Sum` aggregate function and produce the result.

## [1.1.0] - 2022-02-23

### Added
- New `pairs.discard_queryset_function` and `pairs.discard_projector` functions to discard one or other item in a reader pair.

### Changed
- `SpecMixin` now applies prepare function in `get_queryset`, not `filter_queryset`

## [1.0.0] - 2021-10-13

Initial stable release.<|MERGE_RESOLUTION|>--- conflicted
+++ resolved
@@ -7,13 +7,11 @@
 
 ## [Unreleased]
 
-<<<<<<< HEAD
 ### Added
 - Added support for Django's reverse generic relations (`GenericRelation` model field) ([#93](https://github.com/dabapps/django-readers/pull/93)).
-=======
+
 ### Changed
 - Add support for Django 5.0
->>>>>>> e57725f6
 
 ## [2.1.2] - 2023-07-17
 
