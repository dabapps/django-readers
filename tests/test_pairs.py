--- conflicted
+++ resolved
@@ -476,7 +476,6 @@
         )
 
 
-<<<<<<< HEAD
 class FieldDisplayTestCase(TestCase):
     def test_field_display(self):
         Thing.objects.create(size="L")
@@ -491,7 +490,8 @@
                 {"size_display": "Small"},
             ],
         )
-=======
+
+
 class FilterTestCase(TestCase):
     def test_filter(self):
         Widget.objects.create(name="first")
@@ -505,5 +505,4 @@
         queryset = prepare(Widget.objects.all())
         self.assertEqual(len(queryset), 1)
         result = project(queryset.first())
-        self.assertEqual(result, {"name": "first"})
->>>>>>> 923563d0
+        self.assertEqual(result, {"name": "first"})